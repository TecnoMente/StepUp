--- conflicted
+++ resolved
@@ -12,12 +12,9 @@
   const sessionId = searchParams.get('sessionId');
 
   const [letter, setLetter] = useState<TailoredCoverLetter | null>(null);
-<<<<<<< HEAD
   const [companyName, setCompanyName] = useState<string | null>(null);
   const [position, setPosition] = useState<string | null>(null);
-=======
   const [allTerms, setAllTerms] = useState<string[]>([]);
->>>>>>> 07d2de00
   const [isLoading, setIsLoading] = useState(true);
   const [isEditing, setIsEditing] = useState(false);
   const [isGeneratingResume, setIsGeneratingResume] = useState(false);
@@ -35,14 +32,11 @@
         if (data.letterJson) {
           setLetter(JSON.parse(data.letterJson));
         }
-<<<<<<< HEAD
         setCompanyName(data.companyName || null);
         setPosition(data.position || null);
-=======
         if (data.terms) {
           setAllTerms(JSON.parse(data.terms));
         }
->>>>>>> 07d2de00
       })
       .catch((err) => console.error('Error fetching cover letter:', err))
       .finally(() => setIsLoading(false));
